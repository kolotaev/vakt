"""
MongoDB Storage and Migrations for Policies.
"""

import logging
import copy

import bson.json_util as b_json
from pymongo.errors import DuplicateKeyError
import jsonpickle.tags

from ..storage.abc import Storage, Migration
from ..exceptions import PolicyExistsError, UnknownCheckerType, Irreversible
from ..policy import Policy
from ..checker import StringExactChecker, StringFuzzyChecker, RegexChecker


DEFAULT_COLLECTION = 'vakt_policies'

log = logging.getLogger(__name__)


# todo - update mongo driver
class MongoStorage(Storage):
    """Stores all policies in MongoDB"""

    def __init__(self, client, db_name, collection=DEFAULT_COLLECTION):
        self.client = client
        self.database = self.client[db_name]
        self.collection = self.database[collection]
        self.condition_fields = [
            'actions',
            'subjects',
            'resources',
        ]

    def add(self, policy):
        try:
            self.collection.insert_one(self.__prepare_doc(policy))
        except DuplicateKeyError:
            log.error('Error trying to create already existing policy with UID=%s.', policy.uid)
            raise PolicyExistsError(policy.uid)
        log.info('Added Policy: %s', policy)

    def get(self, uid):
        ret = self.collection.find_one(uid)
        if not ret:
            return None
        return self.__prepare_from_doc(ret)

    def get_all(self, limit, offset):
        self._check_limit_and_offset(limit, offset)
        cur = self.collection.find(limit=limit, skip=offset)
        return self.__feed_policies(cur)

    def find_for_inquiry(self, inquiry, checker=None):
        q_filter = self._create_filter(inquiry, checker)
        cur = self.collection.find(q_filter)
        return self.__feed_policies(cur)

    def update(self, policy):
        uid = policy.uid
        self.collection.update_one(
            {'_id': uid},
            {"$set": self.__prepare_doc(policy)},
            upsert=False)
        log.info('Updated Policy with UID=%s. New value is: %s', uid, policy)

    def delete(self, uid):
        self.collection.delete_one({'_id': uid})
        log.info('Deleted Policy with UID=%s.', uid)

    def _create_filter(self, inquiry, checker):
        """
        Returns proper query-filter based on the checker type.
        """
        if isinstance(checker, StringFuzzyChecker):
            return self.__string_query_on_conditions('$regex', lambda field: getattr(inquiry, field))
        elif isinstance(checker, StringExactChecker):
            return self.__string_query_on_conditions('$eq', lambda field: getattr(inquiry, field))
            # We do not use Reverse-regexp match since it's not implemented yet in MongoDB.
            # Doing it via Javascript function gives no benefits over Vakt final Guard check.
            # See: https://jira.mongodb.org/browse/SERVER-11947
        elif isinstance(checker, RegexChecker) or not checker:  # opt to RegexChecker as default.
            return {}
        else:
            log.error('Provided Checker type is not supported.')
            raise UnknownCheckerType(checker)

    def __string_query_on_conditions(self, operator, get_value):
        """
        Construct MongoDB query.
        """
        conditions = []
        for field in self.condition_fields:
            conditions.append(
                {
                    field: {
                        '$elemMatch': {
                            operator: get_value(field.rstrip('s'))
                        }
                    }
                }
            )
        return {"$and": conditions}

    @staticmethod
    def __prepare_doc(policy):
        """
        Prepare Policy object as a document for insertion.
        """
        # todo - add dict inheritance
        doc = b_json.loads(policy.to_json())
        doc['_id'] = policy.uid
        return doc

    @staticmethod
    def __prepare_from_doc(doc):
        """
        Prepare Policy object as a return from MongoDB.
        """
        # todo - add dict inheritance
        del doc['_id']
        return Policy.from_json(b_json.dumps(doc))

    def __feed_policies(self, cursor):
        """
        Yields Policies from the given cursor.
        """
        for doc in cursor:
            yield self.__prepare_from_doc(doc)


##############
# Migrations #
##############

class Migration0To1x1x0(Migration):
    """
    Migration between versions 0 and 1.1.0
    """

    def __init__(self, storage):
        self.storage = storage
        self.index_name = lambda i: i + '_idx'
        self.multi_key_indices = [
            'actions',
            'subjects',
            'resources',
        ]

    @property
    def order(self):
        return 1

    def up(self):
        # MongoDB automatically creates a multikey index if any indexed field is an array;
        # https://docs.mongodb.com/manual/core/index-multikey/#create-multikey-index
        for field in self.multi_key_indices:
            self.storage.collection.create_index(field, name=self.index_name(field))

    def down(self):
        for field in self.multi_key_indices:
            self.storage.collection.drop_index(self.index_name(field))


<<<<<<< HEAD
class Migration1x0x3To1x1x0(Migration):
    """
    Migration between versions 1.0.3 and 1.1.0
    """
    # todo - add migration

    def __init__(self, storage):
        self.storage = storage
=======
class Migration1x1x0To1x1x1(Migration):
    """
    Migration between versions 1.1.0 and 1.1.1
    """

    def __init__(self, storage):
        self.storage = storage
        self._type_marker = jsonpickle.tags.OBJECT
>>>>>>> 657bbac3

    @property
    def order(self):
        return 2

    def up(self):
<<<<<<< HEAD
        pass

    def down(self):
        pass
=======
        def process(doc):
            doc_to_save = copy.deepcopy(doc)
            rules_to_save = {}
            for name, rule_str in doc['rules'].items():
                rule = b_json.loads(rule_str)
                rule_to_save = {self._type_marker: rule['type']}
                rule_to_save.update(rule['contents'])
                rules_to_save[name] = rule_to_save
            doc_to_save['rules'] = rules_to_save
            return doc_to_save
        self._docs_iteration(processor=process)

    def down(self):
        def process(doc):
            doc_to_save = copy.deepcopy(doc)
            rules_to_save = {}
            for name, rule in doc['rules'].items():
                rule_type = rule[self._type_marker]
                rule_contents = rule.copy()
                del rule_contents[self._type_marker]
                rule_to_save = {'type': rule_type, 'contents': {}}
                # check if we are dealing with 3-rd party or custom rules
                if not rule_type.startswith('vakt.rules.'):
                    for value in rule_contents.values():
                        # if rule has non-primitive data as its contents - we can't revert it to 1.1.0
                        if isinstance(value, dict) and jsonpickle.tags.RESERVED.intersection(value.keys()):
                            raise Irreversible('Custom rule class contains non-primitive data %s' % value)
                # vakt's own RegexMatchRule couldn't be stored in mongo because is has non-primitive data,
                # so it's impossible to put it to storage if we revert time back to 1.1.0
                elif rule_type == 'vakt.rules.string.RegexMatchRule':
                    raise Irreversible('vakt.rules.string.RegexMatchRule could not be stored in v1.1.0')
                rule_to_save['contents'].update(rule_contents)
                rules_to_save[name] = b_json.dumps(rule_to_save, sort_keys=True)
            # report or save document
            doc_to_save['rules'] = rules_to_save
            return doc_to_save
        self._docs_iteration(processor=process)

    def _docs_iteration(self, processor):
        failed_policies = []
        cur = self.storage.collection.find()
        for doc in cur:
            try:
                log.info('Trying to migrate Policy with UID: %s' % doc['uid'])
                new_doc = processor(doc)
                self.storage.collection.update_one({'_id': new_doc['uid']}, {"$set": new_doc}, upsert=False)
                log.info('Policy with UID was migrated: %s' % doc['uid'])
            except Irreversible as e:
                log.warning('Irreversible Policy. %s. Mongo doc: %s', e, doc)
                failed_policies.append(doc)
            except Exception as e:
                log.exception('Unexpected exception occurred while migrating Policy: %s', doc)
                failed_policies.append(doc)
        if failed_policies:
            msg = "\n".join([
                'Migration was unable to convert some Policies, but they were left in the database as-is. ' +
                'Some of them are custom ones, some are just malformed JSON docs.',
                'You must convert them manually or delete entirely. See above log output for details of migration.',
                'Mongo IDs of failed Policies are: %s' % [p['_id'] for p in failed_policies]
            ])
            log.error(msg)
>>>>>>> 657bbac3
<|MERGE_RESOLUTION|>--- conflicted
+++ resolved
@@ -164,16 +164,6 @@
             self.storage.collection.drop_index(self.index_name(field))
 
 
-<<<<<<< HEAD
-class Migration1x0x3To1x1x0(Migration):
-    """
-    Migration between versions 1.0.3 and 1.1.0
-    """
-    # todo - add migration
-
-    def __init__(self, storage):
-        self.storage = storage
-=======
 class Migration1x1x0To1x1x1(Migration):
     """
     Migration between versions 1.1.0 and 1.1.1
@@ -182,19 +172,12 @@
     def __init__(self, storage):
         self.storage = storage
         self._type_marker = jsonpickle.tags.OBJECT
->>>>>>> 657bbac3
 
     @property
     def order(self):
         return 2
 
     def up(self):
-<<<<<<< HEAD
-        pass
-
-    def down(self):
-        pass
-=======
         def process(doc):
             doc_to_save = copy.deepcopy(doc)
             rules_to_save = {}
@@ -256,4 +239,23 @@
                 'Mongo IDs of failed Policies are: %s' % [p['_id'] for p in failed_policies]
             ])
             log.error(msg)
->>>>>>> 657bbac3
+
+
+class Migration1x1x1To1x2x0(Migration):
+    """
+    Migration between versions 1.1.1 and 1.2.0
+    """
+    # todo - add migration
+
+    def __init__(self, storage):
+        self.storage = storage
+
+    @property
+    def order(self):
+        return 3
+
+    def up(self):
+        pass
+
+    def down(self):
+        pass