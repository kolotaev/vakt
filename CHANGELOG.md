--- conflicted
+++ resolved
@@ -2,9 +2,13 @@
 All notable changes to this project will be documented in this file.
 
 
-<<<<<<< HEAD
-## [Unreleased]
+## [1.4.0] - TBD
 ### Added
+- [Storage] Generic `retrieve_all` method that retrieves all the existing Policies from the storage.
+Compared to `get_all` you don't need to iterate now with shifting the fetch window manually.
+Concrete storages don't need to implement it manually.
+- [Rules] `SubjectMatch`, `ActionMatch`, `ResourceMatch` rules for matching value against the whole value or specific
+attribute in Inquiry's subject, action or resource respectively.
 - [Exceptions] PolicyUpdateError, PolicyDeletionError that should be used for corresponding storage actions in case of
 exceptional situation.
 - [Cache] Added various cache mechanisms inside `cache` module: `EnfoldCache`. `AllowanceCache`.
@@ -12,22 +16,13 @@
 - [Storage] Added `storage.observable.ObservableMutationStorage` as a Storage whose modify interface is observable.
 
 ### Changed
-- [Inquiry] Inquiry objects equality is now based on their contents equality. Same for its hash value.
-=======
-## [1.4.0] - TBD
-### Added
-- [Storage] Generic `retrieve_all` method that retrieves all the existing Policies from the storage.
-Compared to `get_all` you don't need to iterate now with shifting the fetch window manually.
-Concrete storages don't need to implement it manually.
-- [Rules] `SubjectMatch`, `ActionMatch`, `ResourceMatch` rules for matching value against the whole value or specific
-attribute in Inquiry's subject, action or resource respectively.
-
-### Changed
 - [MongoStorage] `find_for_inquiry` now uses regex match on DB-server side for string-based policies
 which increases performance drastically. Works only for MongoDB v >=4.2. For older MongoDB versions the 
 behaviour hasn't changed.
 - [Checker] All checkers now accept optional attribute `inquiry` in their `fits` method in order to support
 InquiryMatch rules. Generally it was needed only for `RulesChecker`, so others just ignore it.
+- [Inquiry] Inquiry objects equality is now based on their contents equality. Same for its hash value.
+
 
 ### Removed
 - Removed deprecated rules: SubjectEqualRule, ActionEqualRule, ResourceInRule.
@@ -40,7 +35,6 @@
 ### Changed
 - [Storage] `MongoStorage` and `MemoryStorage` now return empty list if `get_all` is called with limit=0.
 From this version all storages must have this behaviour for consistency.
->>>>>>> 5d95cb85
 
 
 ## [1.2.1] - 2019-04-24
